--- conflicted
+++ resolved
@@ -1,16 +1,13 @@
-<<<<<<< HEAD
 # New Features
 
 - Added support for `safe ask`. Similar to `safe set`, but with no confirmation,
   and user input is not obscured.
-=======
 # Improvements
 
 - `safe pki init` no longer prompts you for the default TTL/max TTL.
   It defaults to '10y', and allows you to override that via the `--ttl` flag.
 - `safe pki init` configures the initial PKI role to allow cert generation
   for all CNs.
->>>>>>> 84826e0c
 
 # Bug Fixes
 
