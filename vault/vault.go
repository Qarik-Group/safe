package vault

import (
	"bytes"
	"crypto/tls"
	"encoding/json"
	"fmt"
	"io/ioutil"
	"net/http"
	"net/http/httputil"
	"net/url"
	"os"
	"strings"

	"github.com/starkandwayne/goutils/ansi"
	"github.com/starkandwayne/goutils/tree"
)

// A Vault represents a means for interacting with a remote Vault
// instance (unsealed and pre-authenticated) to read and write secrets.
type Vault struct {
	URL    string
	Host   string
	Token  string
	Client *http.Client
}

// NewVault creates a new Vault object.  If an empty token is specified,
// the current user's token is read from ~/.vault-token.
func NewVault(url, token string, skip_verify bool) *Vault {
	h := os.Getenv("VAULT_HOSTNAME") // set by c.credentials()!
	return &Vault{
		URL:   url,
		Host:  h,
		Token: token,
		Client: &http.Client{
			Transport: &http.Transport{
				TLSClientConfig: &tls.Config{
					InsecureSkipVerify: skip_verify,
				},
			},
			CheckRedirect: func(req *http.Request, via []*http.Request) error {
				if len(via) > 10 {
					return fmt.Errorf("stopped after 10 redirects")
				}
				if h != "" {
					req.Header.Add("Host", h)
				}
				if token != "" {
					req.Header.Add("X-Vault-Token", token)
				}
				return nil
			},
		},
	}
}

func (v *Vault) url(f string, args ...interface{}) string {
	return v.URL + fmt.Sprintf(f, args...)
}

func shouldDebug() bool {
	d := strings.ToLower(os.Getenv("DEBUG"))
	return d != "" && d != "false" && d != "0" && d != "no" && d != "off"
}

func (v *Vault) request(req *http.Request) (*http.Response, error) {
	var (
		body []byte
		err  error
	)
	if req.Body != nil {
		body, err = ioutil.ReadAll(req.Body)
		if err != nil {
			return nil, err
		}
	}

	if v.Host != "" {
		req.Header.Add("Host", v.Host)
	}
	if v.Token != "" {
		req.Header.Add("X-Vault-Token", v.Token)
	}
	for i := 0; i < 10; i++ {
		if req.Body != nil {
			req.Body = ioutil.NopCloser(bytes.NewReader(body))
		}
		if shouldDebug() {
			r, _ := httputil.DumpRequest(req, true)
			fmt.Fprintf(os.Stderr, "Request:\n%s\n----------------\n", r)
		}
		res, err := v.Client.Do(req)
		if shouldDebug() {
			r, _ := httputil.DumpResponse(res, true)
			fmt.Fprintf(os.Stderr, "Response:\n%s\n----------------\n", r)
		}
		if err != nil {
			return nil, err
		}
		// Vault returns a 307 to redirect during HA / Auth
		switch res.StatusCode {
		case 307:
			// Note: this does not handle relative Location headers
			url, err := url.Parse(res.Header.Get("Location"))
			if err != nil {
				return nil, err
			}
			req.URL = url
			// ... and try again.

		default:
			return res, err
		}
	}

	return nil, fmt.Errorf("redirection loop detected")
}

func (v *Vault) Curl(method string, path string, body []byte) (*http.Response, error) {
	req, err := http.NewRequest(method, v.url("/v1/%s", path), bytes.NewBuffer(body))
	if err != nil {
		return nil, err
	}
	return v.request(req)
}

// Read checks the Vault for a Secret at the specified path, and returns it.
// If there is nothing at that path, a nil *Secret will be returned, with no
// error.
func (v *Vault) Read(path string) (secret *Secret, err error) {
	s := strings.SplitN(path, ":", 2)
	var key string
	if len(s) == 2 {
		path = s[0]
		key = s[1]
	}
	secret = NewSecret()
	req, err := http.NewRequest("GET", v.url("/v1/%s", path), nil)
	if err != nil {
		return
	}
	res, err := v.request(req)
	if err != nil {
		return
	}

	switch res.StatusCode {
	case 200:
		break
	case 404:
		err = NotFound
		return
	default:
		err = fmt.Errorf("API %s", res.Status)
		return
	}

	b, err := ioutil.ReadAll(res.Body)
	if err != nil {
		return
	}

	var raw map[string]interface{}
	if err = json.Unmarshal(b, &raw); err != nil {
		return
	}

	if rawdata, ok := raw["data"]; ok {
		if data, ok := rawdata.(map[string]interface{}); ok {
			for k, v := range data {
				if (key != "" && k == key) || key == "" {
					if s, ok := v.(string); ok {
						secret.data[k] = s
					} else {
						b, err = json.Marshal(v)
						if err != nil {
							return
						}
						secret.data[k] = string(b)
					}
				}
			}

			return
		}
	}
	err = fmt.Errorf("malformed response from vault")
	return
}

// List returns the set of (relative) paths that are directly underneath
// the given path.  Intermediate path nodes are suffixed with a single "/",
// whereas leaf nodes (the secrets themselves) are not.
func (v *Vault) List(path string) (paths []string, err error) {
	req, err := http.NewRequest("GET", v.url("/v1/%s?list=1", path), nil)
	if err != nil {
		return
	}
	res, err := v.request(req)
	if err != nil {
		return
	}

	switch res.StatusCode {
	case 200:
		break
	case 404:
		req, err = http.NewRequest("GET", v.url("/v1/%s", path), nil)
		if err != nil {
			return
		}
		res, err = v.request(req)
		if err != nil {
			return
		}
		switch res.StatusCode {
		case 200:
			break
		case 404:
			err = NotFound
			return
		default:
			err = fmt.Errorf("API %s", res.Status)
			return
		}
	default:
		err = fmt.Errorf("API %s", res.Status)
		return
	}

	b, err := ioutil.ReadAll(res.Body)
	if err != nil {
		return
	}

	var r struct{ Data struct{ Keys []string } }
	if err = json.Unmarshal(b, &r); err != nil {
		return
	}
	return r.Data.Keys, nil
}

type Node struct {
	Path     string
	Children []Node
}

// Tree returns a tree that represents the hierarhcy of paths contained
// below the given path, inside of the Vault.
func (v *Vault) Tree(path string, ansify bool) (tree.Node, error) {
	name := path
	if ansify {
		name = ansi.Sprintf("@C{%s}", path)
	}
	t := tree.New(name)

	l, err := v.List(path)
	if err != nil {
		return t, err
	}

	var kid tree.Node
	for _, p := range l {
		var shouldAppend bool
		if p[len(p)-1:len(p)] == "/" {
			kid, err = v.Tree(path+"/"+p[0:len(p)-1], ansify)
			if len(kid.Sub) > 0 {
				shouldAppend = true
			}
			if ansify {
				name = ansi.Sprintf("@B{%s}", p)
			} else {
				name = p[0 : len(p)-1]
			}
		} else {
			shouldAppend = true
			if ansify {
				name = ansi.Sprintf("@G{%s}", p)
			} else {
				name = p
			}
			kid = tree.New(name)
		}
		if err != nil {
			return t, err
		}
		kid.Name = name
		if shouldAppend {
			t.Append(kid)
		}
	}
	return t, nil
}

// Write takes a Secret and writes it to the Vault at the specified path.
func (v *Vault) Write(path string, s *Secret) error {
	raw := s.JSON()
	if raw == "" {
		return fmt.Errorf("nothing to write")
	}

	req, err := http.NewRequest("POST", v.url("/v1/%s", path), strings.NewReader(raw))
	if err != nil {
		return err
	}
	res, err := v.request(req)
	if err != nil {
		return err
	}

	switch res.StatusCode {
	case 200:
		break
	case 204:
		break
	default:
		return fmt.Errorf("API %s", res.Status)
	}

	return nil
}

func (v *Vault) DeleteTree(root string) error {
	tree, err := v.Tree(root, false)
	if err != nil {
		return err
	}
	for _, path := range tree.Paths("/") {
		err = v.Delete(path)
		if err != nil {
			return err
		}
	}
	return v.Delete(root)
}

// Delete removes the secret stored at the specified path.
func (v *Vault) Delete(path string) error {
	req, err := http.NewRequest("DELETE", v.url("/v1/%s", path), nil)
	if err != nil {
		return err
	}
	res, err := v.request(req)
	if err != nil {
		return err
	}

	switch res.StatusCode {
	case 200:
		break
	case 204:
		break
	default:
		return fmt.Errorf("API %s", res.Status)
	}

	return nil
}

// Copy copies secrets from one path to another.
func (v *Vault) Copy(oldpath, newpath string) error {
	secret, err := v.Read(oldpath)
	if err != nil {
		return err
	}
	return v.Write(newpath, secret)
}

func (v *Vault) MoveCopyTree(oldRoot, newRoot string, f func(string, string) error) error {
	tree, err := v.Tree(oldRoot, false)
	if err != nil {
		return err
	}
	for _, path := range tree.Paths("/") {
		newPath := strings.Replace(path, oldRoot, newRoot, 1)
		err = f(path, newPath)
		if err != nil {
			return err
		}
	}

	if _, err := v.Read(oldRoot); err != NotFound { // run through a copy unless we successfully got a 404 from this node
		return f(oldRoot, newRoot)
	}
	return nil
}

// Move moves secrets from one path to another.
func (v *Vault) Move(oldpath, newpath string) error {
	err := v.Copy(oldpath, newpath)
	if err != nil {
		return err
	}
	err = v.Delete(oldpath)
	if err != nil {
		return err
	}
	return nil
}

<<<<<<< HEAD
func (v *Vault) RetrievePem(path string) ([]byte, error) {
	res, err := v.Curl("GET", "/pki/"+path+"/pem", nil)
	if err != nil {
		return nil, err
	}

	body, err := ioutil.ReadAll(res.Body)
	if err != nil {
		return nil, err
	}

	if res.StatusCode != 200 {
		return nil, DecodeErrorResponse(body)
	}

	return body, nil
}

func DecodeErrorResponse(body []byte) error {
	var raw map[string]interface{}

	if err := json.Unmarshal(body, &raw); err != nil {
		return fmt.Errorf("Received non-200 with non-JSON payload:\n%s\n", body)
	}

	if rawErrors, ok := raw["errors"]; ok {
		var errors []string
		if elems, ok := rawErrors.([]interface{}); ok {
			for _, elem := range elems {
				if err, ok := elem.(string); ok {
					errors = append(errors, err)
				}
			}
			return fmt.Errorf(strings.Join(errors, "\n"))
		} else {
			return fmt.Errorf("Received unexpected format of Vault error messages:\n%v\n", errors)
		}
	} else {
		return fmt.Errorf("Received non-200 with no error messagess:\n%v\n", raw)
	}
}

type CertOptions struct {
	CN                string `json:"common_name"`
	TTL               string `json:"ttl,omitempty"`
	AltNames          string `json:"alt_names,omitempty"`
	IPSans            string `json:"ip_sans,omitempty"`
	ExcludeCNFromSans bool   `json:"exclude_cn_from_sans,omitempty"`
}

func (v *Vault) CreateSignedCertificate(role, path string, params CertOptions) error {
	parts := strings.Split(path, "/")
	cn := parts[len(parts)-1]
	params.CN = cn

	data, err := json.Marshal(params)
	if err != nil {
		return err
	}
	res, err := v.Curl("POST", fmt.Sprintf("pki/issue/%s", role), data)
	if err != nil {
		return err
	}

	body, err := ioutil.ReadAll(res.Body)
	if err != nil {
		return err
	}

	if res.StatusCode >= 400 {
		return fmt.Errorf("Unable to create certificate %s: %s\n", cn, DecodeErrorResponse(body))
	}

	var raw map[string]interface{}
	if err = json.Unmarshal(body, &raw); err == nil {
		if d, ok := raw["data"]; ok {
			if data, ok := d.(map[string]interface{}); ok {
				var cert, key, serial string
				var c, k, s interface{}
				var ok bool
				if c, ok = data["certificate"]; !ok {
					return fmt.Errorf("No certificate found when issuing certificate %s:\n%v\n", cn, data)
				}
				if cert, ok = c.(string); !ok {
					return fmt.Errorf("Invalid data type for certificate %s:\n%v\n", cn, data)
				}
				if k, ok = data["private_key"]; !ok {
					return fmt.Errorf("No private_key found when issuing certificate %s:\n%v\n", cn, data)
				}
				if key, ok = k.(string); !ok {
					return fmt.Errorf("Invalid data type for private_key %s:\n%v\n", cn, data)
				}
				if s, ok = data["serial_number"]; !ok {
					return fmt.Errorf("No serial_number found when issuing certificate %s:\n%v\n", cn, data)
				}
				if serial, ok = s.(string); !ok {
					return fmt.Errorf("Invalid data type for serial_number %s:\n%v\n", cn, data)
				}

				secret, err := v.Read(path)
				if err != nil && err != NotFound {
					return err
				}
				secret.Set("cert", cert)
				secret.Set("key", key)
				secret.Set("serial", serial)
				return v.Write(path, secret)
			} else {
				fmt.Errorf("Invalid response datatype requesting certificate %s:\n%v\n", cn, d)
			}
		} else {
			fmt.Errorf("No data found when requesting certificate %s:\n%v\n", cn, d)
		}
	} else {
		return fmt.Errorf("Unparseable json creating certificate %s:\n%s\n", cn, body)
	}
	return nil
}

func (v *Vault) RevokeCertificate(serial string) error {
	if strings.ContainsRune(serial, '/') {
		secret, err := v.Read(serial)
		if err != nil {
			return err
		}
		if !secret.Has("serial") {
			return fmt.Errorf("Certificate specified using path %s, but no serial secret was found there", serial)
		}
		serial = secret.Get("serial")
	}

	d := struct {
		Serial string `json:"serial_number"`
	}{Serial: serial}

	data, err := json.Marshal(d)
	if err != nil {
		return err
	}

	res, err := v.Curl("POST", "pki/revoke", data)
=======
func (v *Vault) CheckSeal() (bool, int, error) {
	var data = struct {
		Sealed    bool `json:"sealed"`
		Threshold int  `json:"t"`
	}{}
	req, err := http.NewRequest("GET", v.url("/v1/sys/seal-status"), nil)
	if err != nil {
		return false, 0, err
	}
	res, err := v.request(req)
	if err != nil {
		return false, 0, err
	}
	if res.StatusCode == 200 {
		b, err := ioutil.ReadAll(res.Body)
		if err != nil {
			return false, 0, err
		}
		if err = json.Unmarshal(b, &data); err != nil {
			return false, 0, err
		}

		if data.Threshold < 1 {
			return false, 0, fmt.Errorf("threshold of %d is suspect; here's the full response:\n%s\n",
				data.Threshold, string(b))
		}
	}

	return data.Sealed, data.Threshold, nil
}

func (v *Vault) Seal() error {
	/* seal the vault */
	req, err := http.NewRequest("POST", v.url("/v1/sys/seal"), nil)
	if err != nil {
		return err
	}
	res, err := v.request(req)
	if err != nil {
		return err
	}
	if res.StatusCode == 200 || res.StatusCode == 204 {
		return nil
	}
	return fmt.Errorf(res.Status)
}

func (v *Vault) doit(req *http.Request, err error) (*http.Response, error) {
	res, err := v.request(req)
	if err != nil {
		return nil, err
	}
	if res.StatusCode == 200 || res.StatusCode == 204 {
		return res, nil
	}
	return res, fmt.Errorf(res.Status)
}

func (v *Vault) Unseal(keys []string) error {
	_, err := v.doit(http.NewRequest("PUT", v.url("/v1/sys/unseal"),
		strings.NewReader(`{"reset":true}`)))
>>>>>>> cbaf974f
	if err != nil {
		return err
	}

<<<<<<< HEAD
	if res.StatusCode >= 400 {
		body, err := ioutil.ReadAll(res.Body)
		if err != nil {
			return err
		}
		return fmt.Errorf("Unable to revoke certificate %s: %s\n", serial, DecodeErrorResponse(body))
=======
	for _, k := range keys {
		_, err := v.doit(http.NewRequest("PUT", v.url("/v1/sys/unseal"),
			strings.NewReader(`{"key":"`+k+`"}`)))
		if err != nil {
			return err
		}
>>>>>>> cbaf974f
	}
	return nil
}<|MERGE_RESOLUTION|>--- conflicted
+++ resolved
@@ -399,7 +399,6 @@
 	return nil
 }
 
-<<<<<<< HEAD
 func (v *Vault) RetrievePem(path string) ([]byte, error) {
 	res, err := v.Curl("GET", "/pki/"+path+"/pem", nil)
 	if err != nil {
@@ -541,7 +540,19 @@
 	}
 
 	res, err := v.Curl("POST", "pki/revoke", data)
-=======
+	if err != nil {
+		return err
+	}
+	if res.StatusCode >= 400 {
+		body, err := ioutil.ReadAll(res.Body)
+		if err != nil {
+			return err
+		}
+		return fmt.Errorf("Unable to revoke certificate %s: %s\n", serial, DecodeErrorResponse(body))
+	}
+	return nil
+}
+
 func (v *Vault) CheckSeal() (bool, int, error) {
 	var data = struct {
 		Sealed    bool `json:"sealed"`
@@ -603,26 +614,16 @@
 func (v *Vault) Unseal(keys []string) error {
 	_, err := v.doit(http.NewRequest("PUT", v.url("/v1/sys/unseal"),
 		strings.NewReader(`{"reset":true}`)))
->>>>>>> cbaf974f
-	if err != nil {
-		return err
-	}
-
-<<<<<<< HEAD
-	if res.StatusCode >= 400 {
-		body, err := ioutil.ReadAll(res.Body)
-		if err != nil {
-			return err
-		}
-		return fmt.Errorf("Unable to revoke certificate %s: %s\n", serial, DecodeErrorResponse(body))
-=======
+	if err != nil {
+		return err
+	}
+
 	for _, k := range keys {
 		_, err := v.doit(http.NewRequest("PUT", v.url("/v1/sys/unseal"),
 			strings.NewReader(`{"key":"`+k+`"}`)))
 		if err != nil {
 			return err
 		}
->>>>>>> cbaf974f
 	}
 	return nil
 }